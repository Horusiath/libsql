--- conflicted
+++ resolved
@@ -796,13 +796,6 @@
 int sqlite3VdbeMemCopy(Mem *pTo, const Mem *pFrom){
   int rc = SQLITE_OK;
 
-<<<<<<< HEAD
-=======
-  /* The pFrom==0 case in the following assert() is when an sqlite3_value
-  ** from sqlite3_value_dup() is used as the argument
-  ** to sqlite3_result_value(). */
-  assert( pTo->db==pFrom->db || pFrom->db==0 );
->>>>>>> 18070e08
   assert( (pFrom->flags & MEM_RowSet)==0 );
   if( VdbeMemDynamic(pTo) ) vdbeMemClearExternAndSetNull(pTo);
   memcpy(pTo, pFrom, MEMCELLSIZE);
