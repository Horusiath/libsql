--- conflicted
+++ resolved
@@ -6193,12 +6193,9 @@
 #define SQLITE_TESTCTRL_NEVER_CORRUPT           20
 #define SQLITE_TESTCTRL_VDBE_COVERAGE           21
 #define SQLITE_TESTCTRL_BYTEORDER               22
-<<<<<<< HEAD
-#define SQLITE_TESTCTRL_SORTER_MMAP             23
-=======
 #define SQLITE_TESTCTRL_ISINIT                  23
->>>>>>> 43cfc230
-#define SQLITE_TESTCTRL_LAST                    23
+#define SQLITE_TESTCTRL_SORTER_MMAP             24
+#define SQLITE_TESTCTRL_LAST                    24
 
 /*
 ** CAPI3REF: SQLite Runtime Status
